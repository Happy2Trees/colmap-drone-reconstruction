version: "3.8"
services:
  training:
    build:
      context: .
      dockerfile: Dockerfile
<<<<<<< HEAD
    image: mosca2
    security_opt:
      - seccomp=unconfined
      - apparmor=unconfined
    container_name: colmap_ct
=======
    image: glomap
    security_opt:
      - seccomp=unconfined
      - apparmor=unconfined
    container_name: glomap_ct
>>>>>>> 9fff1c3a
    ipc: host
    environment:
      - NVIDIA_VISIBLE_DEVICES=4,5,6,7
    volumes:
      - /hdd3:/hdd3
      - /hdd2:/hdd2
      - /hdd1:/hdd1
    runtime: nvidia
    cpuset: "48-95"
    ports:
      - "6032:6032"
    stdin_open: true  # -i 옵션: 표준 입력 활성화
    tty: true         # -t 옵션: TTY 할당
    deploy:
      resources:
        limits:
          memory: 128g
          # deploy 섹션에서는 memory-swap 제한은 지원되지 않습니다.<|MERGE_RESOLUTION|>--- conflicted
+++ resolved
@@ -4,19 +4,16 @@
     build:
       context: .
       dockerfile: Dockerfile
-<<<<<<< HEAD
     image: mosca2
     security_opt:
       - seccomp=unconfined
       - apparmor=unconfined
     container_name: colmap_ct
-=======
     image: glomap
     security_opt:
       - seccomp=unconfined
       - apparmor=unconfined
     container_name: glomap_ct
->>>>>>> 9fff1c3a
     ipc: host
     environment:
       - NVIDIA_VISIBLE_DEVICES=4,5,6,7
